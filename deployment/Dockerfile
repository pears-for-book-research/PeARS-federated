--- conflicted
+++ resolved
@@ -5,11 +5,7 @@
 COPY requirements.txt /tmp/
 RUN pip install --requirement /tmp/requirements.txt
 
-<<<<<<< HEAD
 RUN apt update && apt install -y poppler-utils
-=======
-RUN apt-get install -y poppler-utils
->>>>>>> 243f88e7
 
 # Additionally, install Gunicorn
 RUN pip install gunicorn
