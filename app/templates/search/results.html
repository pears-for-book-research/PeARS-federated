--- conflicted
+++ resolved
@@ -62,15 +62,9 @@
           {% endif %}
           </div>
 	        <div>
-<<<<<<< HEAD
-	          <a class="btn btn-link" href="{{url_for('orchard.annotate')}}?url={{result[1]}}" data-toggle="tooltip" title="{{gettext('Add a note to this entry')}}"><ion-icon name="chatbubble-outline"></ion-icon></a>  
-	          <a class="btn btn-link" href="{{url_for('orchard.report')}}?url={{result[1]}}"  data-toggle="tooltip" title="{{gettext('Report this entry')}}"><ion-icon name="flag-outline"></ion-icon></a> 
-	          <button class="btn btn-link" data-toggle="tooltip" title="{{gettext('Share this entry')}}" onClick="copyToClipboard('{{result[9]}}', 'copy{{result[0]}}')" id="copy{{result[0]}}"><ion-icon name="share-outline"></ion-icon></button> 
-=======
 	          <a class="btn btn-link" href="{{url_for('orchard.annotate')}}?url={{result['url']}}" data-toggle="tooltip" title="{{gettext('Add a note to this entry')}}"><ion-icon name="chatbubble-outline"></ion-icon></a>  
 	          <a class="btn btn-link" href="{{url_for('orchard.report')}}?url={{result['url']}}"  data-toggle="tooltip" title="{{gettext('Report this entry')}}"><ion-icon name="flag-outline"></ion-icon></a> 
 	          <button class="btn btn-link" data-toggle="tooltip" title="{{gettext('Share this entry')}}" onClick="copyToClipboard('{{result['share']}}', 'copy{{result['id']}}')" id="copy{{result['id']}}"><ion-icon name="share-outline"></ion-icon></button> 
->>>>>>> 08a500aa
                 </div>
 	      </div><!-- card heard: links -->
 
