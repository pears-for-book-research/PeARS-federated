# SPDX-FileCopyrightText: 2025 PeARS Project, <community@pearsproject.org> 
#
# SPDX-License-Identifier: AGPL-3.0-only

from os import getenv, path
from glob import glob
from pathlib import Path
from os.path import join, dirname, realpath

# Import flask and template operators
from flask import Flask, flash, send_file, send_from_directory, request, abort
from flask_migrate import Migrate
from flask_admin import Admin, AdminIndexView
from flask_mail import Mail

# Import SQLAlchemy and LoginManager
from flask_sqlalchemy import SQLAlchemy
from flask_login import LoginManager, current_user

USERNAME = getenv('PA_USERNAME') #PythonAnywhere username
DEFAULT_PATH = f'/home/{USERNAME}/PeARS-federated/app/'


####################################
# Define the WSGI application object
####################################

app = Flask(__name__, static_folder='static')

################
# Configurations
################

from app.init_config import run_config
app = run_config(app)
app.config['SQLALCHEMY_DATABASE_URI'] = 'sqlite:////home/'+USERNAME+'/PeARS-federated/app.db'

from flask_babel import Babel, gettext
first_lang = app.config['LANGS'][0]
babel = Babel(app)

mail = Mail(app)

# Make sure user data directories exist
Path(path.join(DEFAULT_PATH,'userdata')).mkdir(parents=True, exist_ok=True)


########################
# Load pretrained models
########################
from app.readers import read_vocab, read_cosines
from app.multilinguality import read_language_codes, read_stopwords
from sklearn.feature_extraction.text import CountVectorizer

LANGUAGE_CODES = read_language_codes()
models = dict()
for LANG in app.config['LANGS']:
    models[LANG] = {}
    spm_vocab_path = join(DEFAULT_PATH, f'api/models/{LANG}/{LANG}wiki.16k.vocab')
    ft_path = join(DEFAULT_PATH, f'api/models/{LANG}/{LANG}wiki.16k.cos')
    vocab, inverted_vocab, logprobs = read_vocab(spm_vocab_path)
    vectorizer = CountVectorizer(vocabulary=vocab, lowercase=True, token_pattern='[^ ]+')
    ftcos = read_cosines(ft_path)
    models[LANG]['vocab'] = vocab
    models[LANG]['inverted_vocab'] = inverted_vocab
    models[LANG]['logprobs'] = logprobs
    models[LANG]['vectorizer'] = vectorizer
    models[LANG]['nns'] = ftcos
    if LANG in LANGUAGE_CODES:
        models[LANG]['stopwords'] = read_stopwords(LANGUAGE_CODES[LANG].lower())
    else:
        models[LANG]['stopwords'] = []
  
# All vocabs have the same vector size
VEC_SIZE = len(models[first_lang]['vocab'])

########################
# Jinja global variables
########################

dir_path = DEFAULT_PATH
app.config['OWN_BRAND'] = True if getenv('OWN_BRAND', "false").lower() == 'true' else False
logo_path = getenv('LOGO_PATH', '')
if logo_path != '' and path.isfile(join(logo_path, "logo.png")):
    app.config['LOGO_PATH'] = logo_path
else:
    app.config['LOGO_PATH'] = join(dir_path,'static','assets')

@app.context_processor
def inject_brand():
    """Inject brand information into page
    (logo on all pages and info on start page.)
    """
    return dict(own_brand=app.config['OWN_BRAND'], logo_path=app.config['LOGO_PATH'])

@app.route('/static/assets/<path:path>')
def serve_logos(path):
    return send_from_directory(app.config['LOGO_PATH'], path)



##########
# Database
##########
db = SQLAlchemy(app)
migrate = Migrate(app, db)


#########
# Modules
#########

# Import a module / component using its blueprint handler variable (mod_auth)
from app.indexer.controllers import indexer as indexer_module
from app.api.controllers import api as api_module
from app.search.controllers import search as search_module
#from app.analysis.controllers import analysis as analysis_module
from app.orchard.controllers import orchard as orchard_module
from app.pages.controllers import pages as pages_module
from app.settings.controllers import settings as settings_module
from app.auth.controllers import auth as auth_module

# Register blueprint(s)
app.register_blueprint(indexer_module)
app.register_blueprint(api_module)
app.register_blueprint(search_module)
#app.register_blueprint(analysis_module)
app.register_blueprint(orchard_module)
app.register_blueprint(pages_module)
app.register_blueprint(settings_module)
app.register_blueprint(auth_module)
# ..

# Build the database:
# This will create the database file using SQLAlchemy
# db.drop_all()
with app.app_context():
    db.create_all()

@app.before_request
def check_under_maintenance():
    if reroute_for_maintenance(request.path):
        abort(503)

from app.settings.controllers import get_maintance_mode
def reroute_for_maintenance(path):
    if not get_maintance_mode():
        return False
    if path in [url_for('settings.toggle_maintenance_mode'), url_for('auth.login'), url_for('auth.logout')]:
        return False
    if '/static/' in path:
        return False
    return True


##############
# Optimization
##############

dir_path = dirname(realpath(__file__))
pod_dir = getenv("PODS_DIR", join(dir_path, 'pods'))

if not app.config['LIVE_MATRIX']:
    from app.search.score_pages import mk_vec_matrix
    for LANG in app.config['LANGS']:
        npzs = glob(join(pod_dir,'*',LANG,'*.u.*npz'))
        if len(npzs) == 0:
            continue
        m, bins, podnames, urls = mk_vec_matrix(LANG)
        models[LANG]['m'] = m
        models[LANG]['mbins'] = bins
        models[LANG]['podnames'] = podnames
        models[LANG]['urls'] = urls

<<<<<<< HEAD
=======

#######################
# Decentralized search
#######################

from app.search.cross_instance_search import filter_instances_by_language
from flask import url_for

instances, M  = filter_instances_by_language()

_sitename_check_completed = False
@app.before_request
def check_sitename_and_hostname():
    global _sitename_check_completed
    if not _sitename_check_completed: # only do this once
        host_url = url_for("search.index", _external=True)
        if host_url.rstrip("/") != app.config["SITENAME"]:
            logging.error("`host_url` and `SITENAME` do not match -- this can cause errors, correct this unless you know what you are doing!")
        _sitename_check_completed = True
>>>>>>> 08a500aa

#######
# Admin
#######

from flask_admin.contrib.sqla import ModelView
from app.api.models import Pods, Urls, User, Personalization, Suggestions
from app.utils_db import delete_url_representations, delete_pod_representations, \
        rm_from_npz, add_to_npz, create_pod_in_db, create_pod_npz_pos, rm_doc_from_pos, update_db_idvs_after_npz_delete

from flask_admin import expose
from flask_admin.contrib.sqla.view import ModelView
from flask_admin.model.template import EndpointLinkRowAction

# Authentification
class MyLoginManager(LoginManager):
    def unauthorized(self):
        return abort(404)        

login_manager = MyLoginManager()
login_manager.login_view = 'auth.login'
login_manager.init_app(app)

from app.api.models import User

@login_manager.user_loader
def load_user(user_id):
    # since the user_id is just the primary key of our user table, use it in the query for the user
    return User.query.get(int(user_id))

# Flask and Flask-SQLAlchemy initialization here

def can_access_flaskadmin():
    if not current_user.is_authenticated:
        return abort(404)
    if not current_user.is_admin:
        return abort(404)
    return True

class MyAdminIndexView(AdminIndexView):
    def is_accessible(self):
        return can_access_flaskadmin()


admin = Admin(app, name='PeARS DB', template_mode='bootstrap3', index_view=MyAdminIndexView())

class UrlsModelView(ModelView):
    list_template = 'admin/pears_list.html'
    column_hide_backrefs = False
    column_list = ['url', 'title', 'pod', 'notes']
    column_searchable_list = ['url', 'title', 'pod', 'notes']
    can_edit = True
    page_size = 100
    form_widget_args = {
        'vector': {
            'readonly': True
        },
        'url': {
            'readonly': True
        },
        'date_created': {
            'readonly': True
        },
        'date_modified': {
            'readonly': True
        },
    }
    def is_accessible(self):
        return can_access_flaskadmin()
    def delete_model(self, model):
        try:
            self.on_model_delete(model)
            print("DELETING",model.url)
            # Add your custom logic here and don't forget to commit any changes e.g.
            print(delete_url_representations(model.url))
            self.session.commit()
        except Exception as ex:
            if not self.handle_view_exception(ex):
                flash(gettext('Failed to delete record. %(error)s', error=str(ex)), 'error')
            self.session.rollback()
            return False
        else:
            self.after_model_delete(model)

        return True

    def update_model(self, form, model):
        """
            Update model from form.
        """
        try:
            # at this point model variable has the unmodified values
            old_pod = model.pod
            _, contributor = old_pod.split('.u.')
            if '.u.' not in form.pod.data:
                form.pod.data+='.u.'+contributor
            new_pod = form.pod.data
            new_theme = new_pod.split('.u.')[0]
            p = db.session.query(Pods).filter_by(name=old_pod).first()
            lang = p.language
            form.populate_obj(model)

            # at this point model variable has the form values
            # your on_model_change is called
            self._on_model_change(form, model, False)

            # model is now being committed
            self.session.commit()
        except Exception as ex:
            if not self.handle_view_exception(ex):
                flash(gettext('Failed to update record. %(error)s', error=str(ex)), 'error')
            self.session.rollback()
            return False
        else:
            # model is now committed to the database
            if old_pod != new_pod:
                print(f"Pod name has changed from {old_pod} to {new_pod}!")
                print("Move vector in npz file")
                try:
                    pod_path = create_pod_npz_pos(contributor, new_theme, lang)
                    create_pod_in_db(contributor, new_theme, lang)
                    idv, v = rm_from_npz(model.vector, old_pod)
                    update_db_idvs_after_npz_delete(idv, old_pod)
                    add_to_npz(v, pod_path+'.npz')
                    #Removing from pos but not re-adding since current version does not make use of positional index. To fix.
                    rm_doc_from_pos(model.id, old_pod)
                    self.session.commit()
                    #If pod empty, delete
                    if len(db.session.query(Urls).filter_by(pod=old_pod).all()) == 0:
                        delete_pod_representations(old_pod)

                except Exception as ex:
                    if not self.handle_view_exception(ex):
                        flash(gettext('Failed to update record. %(error)s', error=str(ex)), 'error')
                    self.session.rollback()
                    return False
            self.after_model_change(form, model, False)
        return True


class PodsModelView(ModelView):
    list_template = 'admin/pears_list.html'
    column_exclude_list = ['DS_vector','word_vector']
    column_searchable_list = ['url', 'name', 'description', 'language']
    can_edit = False
    page_size = 50
    form_widget_args = {
        'DS_vector': {
            'readonly': True
        },
        'word_vector': {
            'readonly': True
        },
        'date_created': {
            'readonly': True
        },
        'date_modified': {
            'readonly': True
        },
    }
    def is_accessible(self):
        return can_access_flaskadmin()
    def delete_model(self, model):
        try:
            self.on_model_delete(model)
            print("DELETING",model.name)
            # Add your custom logic here and don't forget to commit any changes e.g.
            delete_pod_representations(model.name)
            self.session.commit()
        except Exception as ex:
            if not self.handle_view_exception(ex):
                flash(gettext('Failed to delete record. %(error)s', error=str(ex)), 'error')

            self.session.rollback()

            return False
        else:
            self.after_model_delete(model)

        return True

class UsersModelView(ModelView):
    list_template = 'admin/pears_list.html'
    column_exclude_list = ['password']
    column_searchable_list = ['email', 'username']
    can_edit = True
    page_size = 50
    form_widget_args = {
        'email': {
            'readonly': True
        },
        'password': {
            'readonly': True
        },
        'username': {
            'readonly': True
        },
        'is_confirmed': {
            'readonly': True
        },
        'confirmed_on': {
            'readonly': True
        },
    }
    def is_accessible(self):
        return can_access_flaskadmin()

class PersonalizationModelView(ModelView):
    list_template = 'admin/pears_list.html'
    column_searchable_list = ['feature', 'language']
    can_edit = True
    page_size = 50
    def is_accessible(self):
        return can_access_flaskadmin()

class SuggestionsModelView(ModelView):
    list_template = 'admin/pears_list.html'
    column_searchable_list = ['url', 'pod']
    can_edit = True
    page_size = 50
    def is_accessible(self):
        return can_access_flaskadmin()

admin.add_view(PodsModelView(Pods, db.session))
admin.add_view(UrlsModelView(Urls, db.session))
admin.add_view(UsersModelView(User, db.session))
admin.add_view(PersonalizationModelView(Personalization, db.session))
admin.add_view(SuggestionsModelView(Suggestions, db.session))

@app.errorhandler(404)
def page_not_found(e):
    flash("The page that you are trying to access doesn't exist or you don't have sufficient permissions to access it. If you're not logged in, log in and try accessing the page again. If you're sure the page exists and that you should have access to it, contact the administrators.")
    return render_template("404.html"), 404

@app.errorhandler(503)
def maintenance_mode(e):
    flash("We are doing some (hopefully) quick maintenance on this instance. Please check back later!")
    return render_template("503.html"), 503

@app.route('/manifest.json')
def serve_manifest():
    return send_file('manifest.json', mimetype='application/manifest+json')

@app.route('/sw.js')
def serve_sw():
    return send_file('sw.js', mimetype='application/javascript')

@app.route('/robots.txt')
def static_from_root():
 return send_from_directory(app.static_folder, request.path[1:])

from app.cli.controllers import pears as pears_module
app.register_blueprint(pears_module)<|MERGE_RESOLUTION|>--- conflicted
+++ resolved
@@ -172,8 +172,6 @@
         models[LANG]['podnames'] = podnames
         models[LANG]['urls'] = urls
 
-<<<<<<< HEAD
-=======
 
 #######################
 # Decentralized search
@@ -193,7 +191,6 @@
         if host_url.rstrip("/") != app.config["SITENAME"]:
             logging.error("`host_url` and `SITENAME` do not match -- this can cause errors, correct this unless you know what you are doing!")
         _sitename_check_completed = True
->>>>>>> 08a500aa
 
 #######
 # Admin
