--- conflicted
+++ resolved
@@ -40,13 +40,8 @@
 
 class SuggestionForm(FlaskForm):
     suggested_url = URLField(lazy_gettext('Suggested url.'), [DataRequired(), URL()], render_kw={"placeholder": lazy_gettext("The URL you would like to suggest.")})
-<<<<<<< HEAD
-    theme = StringField(lazy_gettext('Category'), [DataRequired(), Length(max=50)],  render_kw={"placeholder": lazy_gettext("Start typing and suggestions will appear, but you can also write your own.")})
-    note = StringField(lazy_gettext('Optional note*'), [Length(max=100)],  render_kw={"placeholder": lazy_gettext("Anything extra you would like people to know about this resource.")})
-=======
     theme = StringField(lazy_gettext('Category'), [DataRequired(), Length(max=50)],  render_kw={"placeholder": lazy_gettext("A category for your URL. Start typing and suggestions will appear, but you can also write your own.")})
     note = StringField(lazy_gettext('Optional note*'), [Length(max=1000)],  render_kw={"placeholder": lazy_gettext("Anything extra you would like people to know about this resource. (Max 1000 characters.)")})
->>>>>>> 25c8831f
     captcha_id = HiddenField()
     captcha_answer = StringField(lazy_gettext("Captcha: write down the characters you see in the image below (only lower-case letters, no numbers)."), [DataRequired()])
 
